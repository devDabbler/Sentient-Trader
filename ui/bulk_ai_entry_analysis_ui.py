--- conflicted
+++ resolved
@@ -177,622 +177,4 @@
                 "Risk": st.column_config.NumberColumn("Risk", format="%.0f"),
             },
             column_order=["Ticker", "Action", "Confidence", "Urgency", "Technical", "Timing", "Risk", "Reasoning"]
-        )
-
-
-def analyze_multi_config_bulk(tickers: List[str], entry_assistant: AIStockEntryAssistant, ticker_manager: TickerManager, 
-                              position_sizes: List[float], risk_levels: List[float], trading_styles: List[str]) -> List[Dict]:
-    """
-    Analyze multiple tickers with multiple configurations (position size, risk, style).
-    Similar to crypto multi-config analysis.
-    
-    Args:
-        tickers: List of ticker symbols
-        entry_assistant: AI Entry Assistant instance
-        ticker_manager: Ticker manager for saving results
-        position_sizes: List of position sizes in USD
-        risk_levels: List of risk percentages (e.g., [1.0, 2.0, 3.0])
-        trading_styles: List of trading styles (e.g., ['SWING', 'DAY_TRADE', 'SCALP'])
-    
-    Returns:
-        List of analysis results with configuration details
-    """
-    all_results = []
-    
-    for ticker in tickers:
-        for pos_size in position_sizes:
-            for risk_pct in risk_levels:
-                for style in trading_styles:
-                    try:
-                        # Calculate take profit based on style
-                        if style == 'SCALP':
-                            tp_pct = risk_pct * 1.5  # 1.5:1 R:R for scalping
-                        elif style == 'DAY_TRADE':
-                            tp_pct = risk_pct * 2.0  # 2:1 R:R for day trading
-                        else:  # SWING
-                            tp_pct = risk_pct * 3.0  # 3:1 R:R for swing trading
-                        
-                        # Run AI analysis
-                        analysis = entry_assistant.analyze_entry(
-                            symbol=ticker,
-                            side="BUY",
-                            position_size=pos_size,
-                            risk_pct=risk_pct,
-                            take_profit_pct=tp_pct
-                        )
-                        
-                        # Calculate composite score
-                        composite_score = analysis.confidence
-                        
-                        # Add configuration details
-                        result = {
-                            'ticker': ticker,
-                            'position_size': pos_size,
-                            'risk_pct': risk_pct,
-                            'tp_pct': tp_pct,
-                            'style': style,
-                            'action': analysis.action,
-                            'confidence': analysis.confidence,
-                            'composite_score': composite_score,
-                            'urgency': analysis.urgency,
-                            'reasoning': analysis.reasoning,
-                            'technical_score': analysis.technical_score,
-                            'trend_score': analysis.trend_score,
-                            'timing_score': analysis.timing_score,
-                            'risk_score': analysis.risk_score,
-                            'suggested_entry': analysis.suggested_entry,
-                            'suggested_stop': analysis.suggested_stop,
-                            'suggested_target': analysis.suggested_target,
-                            'current_price': analysis.current_price,
-                            'timestamp': datetime.now().isoformat()
-                        }
-                        
-                        all_results.append(result)
-                        
-                    except Exception as e:
-                        logger.error(f"Multi-config analysis failed for {ticker} (${pos_size}, {risk_pct}%, {style}): {e}")
-                        continue
-    
-    return all_results
-
-
-def display_multi_config_bulk_analysis(tickers: List[str], entry_assistant: AIStockEntryAssistant, ticker_manager: TickerManager):
-    """
-    Display UI for multi-configuration bulk analysis (like crypto).
-    Tests multiple configurations per ticker and shows best setups.
-    """
-    st.markdown("#### 🎯 Multi-Configuration Bulk Analysis")
-    st.write("Test ALL configurations for each ticker and find the optimal setup.")
-    
-    # Initialize shortlist in session state
-    if 'config_shortlist' not in st.session_state:
-        st.session_state.config_shortlist = []
-    
-    # Display Shortlist section at the top
-    if st.session_state.config_shortlist:
-        with st.expander(f"⭐ **YOUR SHORTLIST** ({len(st.session_state.config_shortlist)} configs)", expanded=True):
-            st.markdown("**Saved configurations for quick access**")
-            st.caption("These are your hand-picked setups. Monitor these for entry signals!")
-            
-            for idx, config in enumerate(st.session_state.config_shortlist):
-                action_emoji = "🟢" if config['action'] == 'ENTER_NOW' else "🟡" if 'WAIT' in config['action'] else "🔴"
-                
-                col1, col2 = st.columns([4, 1])
-                
-                with col1:
-                    st.markdown(f"{action_emoji} **{config['ticker']}** - {config['style']} | ${config['position_size']:,.0f} | Score: {config['composite_score']:.1f}% | {config['action']}")
-                    st.caption(f"Entry: ${config['suggested_entry']:.2f} | Stop: ${config['suggested_stop']:.2f} | Target: ${config['suggested_target']:.2f} | Added: {config.get('shortlisted_at', 'N/A')}")
-                
-                with col2:
-                    if st.button("🗑️ Remove", key=f"remove_shortlist_{idx}"):
-                        st.session_state.config_shortlist.pop(idx)
-                        st.rerun()
-            
-            # Bulk actions
-            col_export, col_clear = st.columns(2)
-            
-            with col_export:
-                if st.button("📥 Export Shortlist to CSV"):
-                    df_shortlist = pd.DataFrame(st.session_state.config_shortlist)
-                    csv = df_shortlist.to_csv(index=False)
-                    st.download_button(
-                        label="Download Shortlist CSV",
-                        data=csv,
-                        file_name=f"config_shortlist_{datetime.now().strftime('%Y%m%d_%H%M%S')}.csv",
-                        mime="text/csv"
-                    )
-            
-            with col_clear:
-                if st.button("🗑️ Clear All Shortlist"):
-                    if st.session_state.get('confirm_clear_shortlist'):
-                        st.session_state.config_shortlist = []
-                        st.session_state.confirm_clear_shortlist = False
-                        st.success("✅ Shortlist cleared!")
-                        st.rerun()
-                    else:
-                        st.session_state.confirm_clear_shortlist = True
-                        st.warning("⚠️ Click again to confirm")
-            
-            st.divider()
-    
-    if not tickers:
-        st.info("Add tickers to your watchlist to use this feature.")
-        return
-    
-<<<<<<< HEAD
-=======
-    # Fast mode toggle for multi-config
-    col_config_title, col_config_speed = st.columns([3, 1])
-    with col_config_title:
-        st.write("Configure and run comprehensive analysis on multiple tickers")
-    with col_config_speed:
-        use_fast_mode_mc = st.toggle(
-            "⚡ Fast Mode",
-            value=True,
-            help="Use fast cloud API instead of local Ollama",
-            key="mc_fast_mode"
-        )
-    
->>>>>>> 61c424d2
-    # Configuration Panel
-    with st.expander("⚙️ Configuration Settings", expanded=True):
-        col1, col2 = st.columns(2)
-        
-        with col1:
-            st.write("**Trading Styles to Test**")
-            test_swing = st.checkbox("📈 Swing Trading (3:1 R:R)", value=True, key="mc_swing")
-            test_day = st.checkbox("⚡ Day Trading (2:1 R:R)", value=True, key="mc_day")
-            test_scalp = st.checkbox("🔥 Scalping (1.5:1 R:R)", value=False, key="mc_scalp")
-        
-        with col2:
-            st.write("**Position Sizing & Risk**")
-            
-            # Position sizes
-            default_pos_sizes = [1000, 2000, 5000]
-            pos_size_input = st.text_input(
-                "Position Sizes (USD, comma-separated)",
-                value="1000,2000,5000",
-                key="mc_pos_sizes"
-            )
-            
-            # Risk levels
-            default_risk_levels = [1.0, 2.0, 3.0]
-            risk_input = st.text_input(
-                "Risk Levels (%, comma-separated)",
-                value="1.0,2.0,3.0",
-                key="mc_risks"
-            )
-        
-        # Ticker selection
-        st.write("**Tickers to Analyze**")
-        
-        # Option to use watchlist or custom tickers
-        ticker_source = st.radio(
-            "Ticker Source",
-            ["📋 From Watchlist", "✏️ Custom Input"],
-            key="mc_ticker_source",
-            horizontal=True
-        )
-        
-        if ticker_source == "📋 From Watchlist":
-            if tickers:
-<<<<<<< HEAD
-                max_tickers = st.slider("Max tickers to analyze", 1, min(20, len(tickers)), min(5, len(tickers)), key="mc_max_tickers")
-                selected_tickers = tickers[:max_tickers]
-                st.caption(f"Will analyze: {', '.join(selected_tickers[:5])}{' ...' if len(selected_tickers) > 5 else ''}")
-=======
-                # Helper functions for selection callbacks
-                def select_all_watchlist():
-                    st.session_state.mc_watchlist_selection = tickers
-                
-                def clear_watchlist():
-                    st.session_state.mc_watchlist_selection = []
-
-                # Initialize selection in session state if not present
-                if 'mc_watchlist_selection' not in st.session_state:
-                    # Default to first 5 or all if less than 5
-                    st.session_state.mc_watchlist_selection = tickers[:5] if len(tickers) >= 5 else tickers
-
-                # Selection buttons similar to crypto UI
-                col_btn1, col_btn2, _ = st.columns([1, 1, 2])
-                with col_btn1:
-                    st.button("✅ Select All", on_click=select_all_watchlist, key="mc_btn_select_all", use_container_width=True)
-                with col_btn2:
-                    st.button("❌ Clear All", on_click=clear_watchlist, key="mc_btn_clear_all", use_container_width=True)
-
-                # Searchable Dropdown (Multiselect)
-                selected_tickers = st.multiselect(
-                    "Select Tickers",
-                    options=tickers,
-                    key="mc_watchlist_selection",
-                    help="Start typing to search your watchlist or select from the dropdown"
-                )
-                
-                if selected_tickers:
-                    st.caption(f"Will analyze {len(selected_tickers)} tickers: {', '.join(selected_tickers[:10])}{' ...' if len(selected_tickers) > 10 else ''}")
-                else:
-                    st.warning("⚠️ Please select at least one ticker from the dropdown.")
->>>>>>> 61c424d2
-            else:
-                st.warning("No tickers in watchlist. Add some or use Custom Input.")
-                selected_tickers = []
-        else:
-            # Custom ticker input
-            custom_tickers = st.text_input(
-                "Enter ticker symbols (comma-separated)",
-                value="AAPL,TSLA,NVDA",
-                key="mc_custom_tickers",
-                help="Example: AAPL,TSLA,NVDA,MSFT"
-            )
-            if custom_tickers:
-                selected_tickers = [t.strip().upper() for t in custom_tickers.split(',') if t.strip()]
-                st.caption(f"Will analyze: {', '.join(selected_tickers)}")
-            else:
-                st.warning("Please enter at least one ticker symbol.")
-                selected_tickers = []
-    
-    # Build configuration lists
-    trading_styles = []
-    if test_swing:
-        trading_styles.append('SWING')
-    if test_day:
-        trading_styles.append('DAY_TRADE')
-    if test_scalp:
-        trading_styles.append('SCALP')
-    
-    try:
-        position_sizes = [float(x.strip()) for x in pos_size_input.split(',')]
-        risk_levels = [float(x.strip()) for x in risk_input.split(',')]
-    except ValueError:
-        st.error("Invalid input format. Please use comma-separated numbers.")
-        return
-    
-    if not trading_styles:
-        st.warning("Please select at least one trading style.")
-        return
-    
-    if not selected_tickers:
-        st.warning("Please select tickers from watchlist or enter custom tickers.")
-        return
-    
-    # Calculate total configurations
-    total_configs = len(selected_tickers) * len(position_sizes) * len(risk_levels) * len(trading_styles)
-    
-    st.info(f"📊 Will test **{total_configs} configurations** ({len(selected_tickers)} tickers × {len(position_sizes)} position sizes × {len(risk_levels)} risk levels × {len(trading_styles)} styles)")
-    
-<<<<<<< HEAD
-=======
-    # Initialize fast assistant if fast mode enabled
-    fast_assistant_mc = None
-    if use_fast_mode_mc:
-        with st.spinner("Initializing fast cloud LLM..."):
-            try:
-                fast_llm = get_llm_for_bulk_operations()
-                if fast_llm and entry_assistant.broker_client:
-                    fast_assistant_mc = get_ai_stock_entry_assistant(
-                        broker_client=entry_assistant.broker_client,
-                        llm_analyzer=fast_llm
-                    )
-                    st.success("✅ Fast mode enabled - multi-config will use cloud API")
-                else:
-                    st.warning("⚠️ Fast mode unavailable, using local Ollama")
-            except Exception as e:
-                logger.warning(f"Could not initialize fast mode: {e}")
-                st.warning(f"⚠️ Fast mode failed: {e}. Using local Ollama.")
-    
-    # Use fast assistant if available
-    active_assistant_mc = fast_assistant_mc if fast_assistant_mc else entry_assistant
-    
->>>>>>> 61c424d2
-    # Run Analysis Button
-    if st.button(f"🚀 Analyze All Configurations ({total_configs} total)", type="primary", key="mc_analyze"):
-        with st.spinner(f"Running {total_configs} AI analyses..."):
-            progress_bar = st.progress(0, text="Starting multi-config analysis...")
-            
-            # Track progress
-            completed = 0
-            
-            # Run analysis with progress updates
-            all_results = []
-            
-            for ticker_idx, ticker in enumerate(selected_tickers):
-                for pos_size in position_sizes:
-                    for risk_pct in risk_levels:
-                        for style in trading_styles:
-                            completed += 1
-                            progress_pct = completed / total_configs
-                            progress_bar.progress(progress_pct, text=f"Analyzing {ticker} ({completed}/{total_configs})...")
-                            
-                            try:
-                                # Calculate take profit based on style
-                                if style == 'SCALP':
-                                    tp_pct = risk_pct * 1.5
-                                elif style == 'DAY_TRADE':
-                                    tp_pct = risk_pct * 2.0
-                                else:  # SWING
-                                    tp_pct = risk_pct * 3.0
-                                
-                                # Run AI analysis
-<<<<<<< HEAD
-                                analysis = entry_assistant.analyze_entry(
-=======
-                                analysis = active_assistant_mc.analyze_entry(
->>>>>>> 61c424d2
-                                    symbol=ticker,
-                                    side="BUY",
-                                    position_size=pos_size,
-                                    risk_pct=risk_pct,
-                                    take_profit_pct=tp_pct
-                                )
-                                
-                                # Calculate composite score
-                                composite_score = analysis.confidence
-                                
-                                result = {
-                                    'ticker': ticker,
-                                    'position_size': pos_size,
-                                    'risk_pct': risk_pct,
-                                    'tp_pct': tp_pct,
-                                    'style': style,
-                                    'action': analysis.action,
-                                    'confidence': analysis.confidence,
-                                    'composite_score': composite_score,
-                                    'urgency': analysis.urgency,
-                                    'reasoning': analysis.reasoning,
-                                    'technical_score': analysis.technical_score,
-                                    'trend_score': analysis.trend_score,
-                                    'timing_score': analysis.timing_score,
-                                    'risk_score': analysis.risk_score,
-                                    'suggested_entry': analysis.suggested_entry,
-                                    'suggested_stop': analysis.suggested_stop,
-                                    'suggested_target': analysis.suggested_target,
-                                    'current_price': analysis.current_price
-                                }
-                                
-                                all_results.append(result)
-                                
-                            except Exception as e:
-                                logger.error(f"Config analysis failed for {ticker}: {e}")
-                                continue
-            
-            progress_bar.empty()
-            st.session_state.multi_config_results = all_results
-            st.toast("✅ Multi-config analysis complete!", icon="🎉")
-    
-    # Display Results
-    if 'multi_config_results' in st.session_state:
-        results = st.session_state.multi_config_results
-        
-        # Handle both list and DataFrame types
-        if isinstance(results, pd.DataFrame):
-            if results.empty:
-                return
-            results = results.to_dict('records')
-        elif not results:  # Empty list or None
-            return
-        
-        st.markdown("---")
-        st.subheader("📊 Multi-Configuration Results")
-        
-        # Summary metrics
-        col1, col2, col3, col4 = st.columns(4)
-        
-        with col1:
-            st.metric("Total Configs", len(results))
-        with col2:
-            enter_now_count = sum(1 for r in results if r['action'] == 'ENTER_NOW')
-            st.metric("ENTER NOW", enter_now_count, delta=f"{enter_now_count/len(results)*100:.0f}%")
-        with col3:
-            avg_confidence = sum(r['confidence'] for r in results) / len(results)
-            st.metric("Avg Confidence", f"{avg_confidence:.1f}%")
-        with col4:
-            best_score = max(r['composite_score'] for r in results)
-            st.metric("Best Score", f"{best_score:.1f}%")
-        
-        # Best configuration per ticker
-        st.markdown("### 🏆 Best Configuration Per Ticker")
-        
-        # Group by ticker and find best config
-        ticker_best = {}
-        for result in results:
-            ticker = result['ticker']
-            if ticker not in ticker_best or result['composite_score'] > ticker_best[ticker]['composite_score']:
-                ticker_best[ticker] = result
-        
-        # Sort by score
-        sorted_best = sorted(ticker_best.values(), key=lambda x: x['composite_score'], reverse=True)
-        
-        for result in sorted_best:
-            action_emoji = "🟢" if result['action'] == 'ENTER_NOW' else "🟡" if 'WAIT' in result['action'] else "🔴"
-            
-            with st.expander(f"{action_emoji} **{result['ticker']}** - {result['style']} | Score: {result['composite_score']:.1f}% | {result['action']}"):
-                # Configuration details
-                conf_col1, conf_col2, conf_col3 = st.columns(3)
-                
-                with conf_col1:
-                    st.metric("Position Size", f"${result['position_size']:,.0f}")
-                    st.metric("Risk", f"{result['risk_pct']}%")
-                with conf_col2:
-                    st.metric("Trading Style", result['style'])
-                    st.metric("Take Profit", f"{result['tp_pct']:.1f}%")
-                with conf_col3:
-                    st.metric("AI Confidence", f"{result['confidence']:.1f}%")
-                    st.metric("Urgency", result['urgency'])
-                
-                # Pricing
-                st.write("**💰 Pricing:**")
-                price_col1, price_col2, price_col3, price_col4 = st.columns(4)
-                with price_col1:
-                    st.write(f"Current: **${result['current_price']:.2f}**")
-                with price_col2:
-                    st.write(f"Entry: **${result['suggested_entry']:.2f}**")
-                with price_col3:
-                    st.write(f"Stop: **${result['suggested_stop']:.2f}**")
-                with price_col4:
-                    st.write(f"Target: **${result['suggested_target']:.2f}**")
-                
-                # Scores
-                st.write("**📊 Analysis Scores:**")
-                score_col1, score_col2, score_col3, score_col4 = st.columns(4)
-                with score_col1:
-                    st.write(f"Technical: **{result['technical_score']:.0f}**/100")
-                with score_col2:
-                    st.write(f"Trend: **{result['trend_score']:.0f}**/100")
-                with score_col3:
-                    st.write(f"Timing: **{result['timing_score']:.0f}**/100")
-                with score_col4:
-                    st.write(f"Risk: **{result['risk_score']:.0f}**/100")
-                
-                # AI Reasoning
-                st.write("**🤖 AI Analysis:**")
-                st.info(result['reasoning'])
-                
-                # Action buttons
-                btn_col1, btn_col2 = st.columns(2)
-                
-                with btn_col1:
-                    # Check if already shortlisted
-                    is_shortlisted = any(
-                        s['ticker'] == result['ticker'] and 
-                        s['style'] == result['style'] and 
-                        s['position_size'] == result['position_size']
-                        for s in st.session_state.config_shortlist
-                    )
-                    
-                    if not is_shortlisted:
-                        if st.button(f"⭐ Add to Shortlist", key=f"shortlist_{result['ticker']}_{result['style']}_{result['position_size']}"):
-                            # Add to shortlist with timestamp
-                            shortlist_entry = result.copy()
-                            shortlist_entry['shortlisted_at'] = datetime.now().strftime('%Y-%m-%d %H:%M:%S')
-                            st.session_state.config_shortlist.append(shortlist_entry)
-                            
-                            # Send Discord notification
-                            try:
-                                from src.integrations.discord_webhook import send_discord_alert
-                                from models.alerts import TradingAlert, AlertType, AlertPriority
-                                
-                                alert = TradingAlert(
-                                    ticker=result['ticker'],
-                                    alert_type=AlertType.BUY_SIGNAL if 'BUY' in result['action'] or 'ENTER' in result['action'] else AlertType.REVIEW_REQUIRED,
-                                    message=f"⭐ Configuration Shortlisted: {result['style']} | {result['action']}",
-                                    priority=AlertPriority.HIGH if result['action'] == 'ENTER_NOW' else AlertPriority.MEDIUM,
-                                    details={
-                                        'entry_price': result['suggested_entry'],
-                                        'target_price': result['suggested_target'],
-                                        'stop_loss': result['suggested_stop'],
-                                        'position_size': f"${result['position_size']:,.0f}",
-                                        'risk_reward': f"{result['tp_pct'] / result['risk_pct']:.2f}" if result['risk_pct'] > 0 else "N/A",
-                                        'reasoning': f"{result['style']} setup | Confidence: {result['confidence']:.1f}% | {result['reasoning'][:500]}"
-                                    }
-                                )
-                                send_discord_alert(alert)
-                                logger.info(f"✅ Discord alert sent for shortlisted config: {result['ticker']}")
-                            except Exception as e:
-                                logger.debug(f"Discord notification not available or failed: {e}")
-                            
-                            st.success(f"⭐ Added {result['ticker']} to shortlist!")
-                            st.rerun()
-                    else:
-                        st.success("✅ Already in shortlist")
-                
-                with btn_col2:
-                    # Save to database button
-                    if st.button(f"💾 Save to DB", key=f"save_{result['ticker']}"):
-                        analysis_to_save = {
-                            'confidence': result['confidence'],
-                            'action': result['action'],
-                            'reasons': [result['reasoning']],
-                            'targets': {
-                                'suggested_entry': result['suggested_entry'],
-                                'suggested_stop': result['suggested_stop'],
-                                'suggested_target': result['suggested_target'],
-                                'position_size': result['position_size'],
-                                'risk_pct': result['risk_pct'],
-                                'style': result['style']
-                            }
-                        }
-                        if ticker_manager.update_ai_entry_analysis(result['ticker'], analysis_to_save):
-                            st.success(f"✅ Saved to database!")
-                        else:
-                            st.error(f"❌ Failed to save")
-        
-        # Full comparison table
-        st.markdown("### 📋 Full Configuration Comparison")
-        
-        # Filter controls
-        filter_col1, filter_col2, filter_col3 = st.columns(3)
-        
-        with filter_col1:
-            action_filter = st.selectbox(
-                "Filter by Action",
-                ["All", "ENTER_NOW", "WAIT_FOR_PULLBACK", "WAIT_FOR_BREAKOUT", "DO_NOT_ENTER"],
-                key="mc_action_filter"
-            )
-        with filter_col2:
-            min_confidence = st.slider("Min Confidence %", 0, 100, 0, key="mc_min_conf")
-        with filter_col3:
-            style_filter = st.multiselect(
-                "Filter by Style",
-                ["SWING", "DAY_TRADE", "SCALP"],
-                default=["SWING", "DAY_TRADE", "SCALP"],
-                key="mc_style_filter"
-            )
-        
-        # Apply filters
-        filtered_results = results
-        if action_filter != "All":
-            filtered_results = [r for r in filtered_results if r['action'] == action_filter]
-        if min_confidence > 0:
-            filtered_results = [r for r in filtered_results if r['confidence'] >= min_confidence]
-        if style_filter:
-            filtered_results = [r for r in filtered_results if r['style'] in style_filter]
-        
-        st.caption(f"Showing {len(filtered_results)} of {len(results)} configurations")
-        
-        # Convert to DataFrame for display
-        df = pd.DataFrame(filtered_results)
-        
-        if not df.empty:
-            # Sort by composite score
-            df = df.sort_values('composite_score', ascending=False)
-            
-            # Format columns for display
-            display_df = df[[
-                'ticker', 'action', 'confidence', 'style', 'position_size', 
-                'risk_pct', 'tp_pct', 'urgency', 'reasoning'
-            ]].copy()
-            
-            display_df.columns = [
-                'Ticker', 'Action', 'Confidence', 'Style', 'Position',
-                'Risk %', 'TP %', 'Urgency', 'Reasoning'
-            ]
-            
-            st.dataframe(
-                display_df,
-                width='stretch',
-                hide_index=True,
-                column_config={
-                    "Confidence": st.column_config.ProgressColumn(
-                        "Confidence",
-                        format="%.1f%%",
-                        min_value=0,
-                        max_value=100,
-                    ),
-                    "Position": st.column_config.NumberColumn("Position", format="$%d"),
-                    "Risk %": st.column_config.NumberColumn("Risk %", format="%.1f%%"),
-                    "TP %": st.column_config.NumberColumn("TP %", format="%.1f%%"),
-                    "Reasoning": st.column_config.TextColumn("AI Reasoning", width="large"),
-                }
-            )
-            
-            # Export option
-            if st.button("📥 Export Results to CSV"):
-                csv = df.to_csv(index=False)
-                st.download_button(
-                    label="Download CSV",
-                    data=csv,
-                    file_name=f"multi_config_analysis_{datetime.now().strftime('%Y%m%d_%H%M%S')}.csv",
-                    mime="text/csv"
-                )
-        else:
-            st.info("No configurations match your filters.")+        )